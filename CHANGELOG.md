--- conflicted
+++ resolved
@@ -22,10 +22,7 @@
 
 ### Changed
 - `JNIEnv::get_string` checks that the given object is a `java.lang.String` instance to avoid undefined behaviour from the JNI implementation potentially aborting the program. ([#328](https://github.com/jni-rs/jni-rs/issues/328))
-<<<<<<< HEAD
-=======
 - `JNIEnv::call_*method_unchecked` was marked `unsafe`, as passing improper argument types, or a bad number of arguments, can cause a JVM crash. ([#385](https://github.com/jni-rs/jni-rs/issues/385))
->>>>>>> 8f0a9ac9
 - The `JNIEnv::new_object_unchecked` function now takes arguments as `&[jni::sys::jvalue]` to avoid allocating, putting it inline with changes to `JniEnv::call_*_unchecked` from 0.20.0 ([#382](https://github.com/jni-rs/jni-rs/pull/382))
 
 ## [0.20.0] — 2022-10-17
